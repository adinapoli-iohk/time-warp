--- conflicted
+++ resolved
@@ -2,7 +2,6 @@
 {-# LANGUAGE DeriveGeneric         #-}
 {-# LANGUAGE FlexibleInstances     #-}
 {-# LANGUAGE MultiParamTypeClasses #-}
-{-# LANGUAGE TemplateHaskell       #-}
 {-# LANGUAGE TupleSections         #-}
 {-# LANGUAGE TypeFamilies          #-}
 
@@ -38,9 +37,10 @@
 
 import           System.Log.Logger                 (removeAllHandlers)
 
-import           Control.TimeWarp.Logging          (Severity (Debug), initLogging,
-                                                    initLoggingFromYaml, logDebug,
-                                                    logError, logInfo, usingLoggerName)
+import           Control.TimeWarp.Logging          (LoggerName, Severity (Debug),
+                                                    initLogging, initLoggingFromYaml,
+                                                    logDebug, logError, logInfo,
+                                                    usingLoggerName)
 import           Control.TimeWarp.Rpc              (BinaryP (..), Binding (..),
                                                     Listener (..), ListenerH (..),
                                                     Message, MonadTransfer (..),
@@ -98,11 +98,9 @@
 
 -- * scenarios
 
-guy :: Word16 -> NetworkAddress
-guy = (localhost, ) . guysPort
-
-guysPort :: Word16 -> Port
-guysPort = (+10000)
+-- | Examples management info.
+narrator :: LoggerName
+narrator = "*"
 
 -- Emulates dialog of two guys, maybe several times, in parallel:
 -- 1: Ping
@@ -112,10 +110,10 @@
 yohohoScenario :: IO ()
 yohohoScenario = runTimedIO $ do
     initLogging Debug
-    (saveWorker, killWorkers) <- workersManager
+    (saveWorker, killWorkers) <- newNode narrator workersManager
 
     -- guy 1
-    usingLoggerName "guy.1" . runTransfer . runDialog packing . fork_ $ do
+    newNode "guy.1" . fork_ $ do
         saveWorker $ listen (AtPort $ guysPort 1)
             [ Listener $ \Pong ->
               do logDebug "Got Pong!"
@@ -129,42 +127,42 @@
 
 
     -- guy 2
-    usingLoggerName "guy.2" . runTransfer . runDialog packing . fork_ $ do
+    newNode "guy.2" . fork_ $ do
         saveWorker $ listen (AtPort $ guysPort 2)
             [ Listener $ \Ping ->
               do logDebug "Got Ping!"
-<<<<<<< HEAD
                  send (guy 1) Pong
             ]
-        saveWorker $ listen (AtConnTo $ guy 1) $
+        saveWorker $ listen (AtConnTo $ guy 1)
             [ Listener $ \EpicRequest{..} ->
-=======
-                 reply Pong
-            , Listener $ \EpicRequest{..} ->
->>>>>>> 7528830e
               do logDebug "Got EpicRequest!"
                  wait (for 0.1 sec')
                  logInfo $ sformat (shown%string) (num + 1) msg
             ]
 
     wait (till finish)
-    killWorkers
+    newNode narrator killWorkers
     wait (for 100 ms)
   where
     finish :: Second
     finish = 5
 
-    packing :: BinaryP
-    packing = BinaryP
+    newNode name = usingLoggerName name . runTransfer . runDialog BinaryP
+
+    guy :: Word16 -> NetworkAddress
+    guy = (localhost, ) . guysPort
+
+    guysPort :: Word16 -> Port
+    guysPort = (+10000)
 
 
 -- | Example of `Transfer` usage
 transferScenario :: IO ()
 transferScenario = runTimedIO $ do
     initLogging Debug
-    (saveWorker, killWorkers) <- workersManager
-
-    usingLoggerName "node.server" $ runTransfer $
+    (saveWorker, killWorkers) <- newNode narrator workersManager
+
+    newNode "node.server" $
         let listener req = do
                 logInfo $ sformat ("Got "%shown) req
                 replyRaw $ yield (put $ sformat "Ok!") =$= conduitPut
@@ -173,7 +171,7 @@
 
     wait (for 100 ms)
 
-    usingLoggerName "node.client-1" $ runTransfer $
+    newNode "node.client-1" $
         schedule (after 200 ms) $ do
             saveWorker $ listenRaw (AtConnTo (localhost, 1234)) $
                     conduitGet get =$= CL.mapM_ logInfo
@@ -184,7 +182,7 @@
                                          =$= conduitPut
 --                                     =$= awaitForever (\m -> yield "trash" >> yield m)
 
-    usingLoggerName "node.client-2" $ runTransfer $
+    newNode "node.client-2" $
         schedule (after 200 ms) $ do
             sendRaw (localhost, 1234) $  CL.sourceList ([1..5] :: [Int])
                                      =$= CL.map (, -1)
@@ -195,7 +193,7 @@
                 conduitGet get =$= CL.mapM_ logInfo
 
     wait (for 1000 ms)
-    killWorkers
+    newNode narrator killWorkers
     wait (for 100 ms)
   where
     decoder :: Get (Either Int (Int, Int))
@@ -210,6 +208,8 @@
 
     magicVal :: Int
     magicVal = 234
+
+    newNode name = usingLoggerName name . runTransfer
 
 {-
 rpcScenario :: IO ()
@@ -240,27 +240,27 @@
 proxyScenario :: IO ()
 proxyScenario = runTimedIO $ do
     liftIO $ initLogging Debug
-    (saveWorker, killWorkers) <- workersManager
+    (saveWorker, killWorkers) <- newNode narrator workersManager
 
     lock <- liftIO newEmptyMVar
     let sync act = liftIO (putMVar lock ()) >> act >> liftIO (takeMVar lock)
 
     -- server
-    usingLoggerName "server" . runTransfer . runDialog packing . fork_ $ do
-        saveWorker $ listenH (AtPort $ 5678)
+    newNode "server" . fork_ $
+        saveWorker $ listenH (AtPort 5678)
             [ ListenerH $ \(h, EpicRequest{..}) -> sync . logInfo $
                 sformat ("Got request!: "%shown%" "%shown%"; h = "%shown)
                 num msg (int h)
             ]
 
     -- proxy
-    usingLoggerName "proxy" . runTransfer . runDialog packing . fork_ $ do
+    newNode "proxy" . fork_ $
         saveWorker $ listenR (AtPort 1234)
             [ ListenerH $ \(h, EpicRequest _ _) -> sync . logInfo $
                 sformat ("Proxy! h = "%shown) h
             ]
             $ \(h, raw) -> do
-                when ((int h) < 5) $ do
+                when (int h < 5) $ do
                     sendR (localhost, 5678) (int h) raw
                     sync $ logInfo $ sformat ("Resend "%shown) h
                 return $ even h
@@ -269,19 +269,18 @@
     wait (for 100 ms)
 
     -- client
-    usingLoggerName "client" . runTransfer . runDialog packing . fork_  $ do
+    newNode "client" . fork_  $
         forM_ [1..10] $
             \i -> sendH (localhost, 1234) (int i) $ EpicRequest 34 "lol"
 
     wait (till finish)
-    killWorkers
+    newNode narrator killWorkers
     wait (for 100 ms)
   where
     finish :: Second
     finish = 1
 
-    packing :: BinaryP
-    packing = BinaryP
+    newNode name = usingLoggerName name . runTransfer . runDialog BinaryP
 
     int :: Int -> Int
     int = id
@@ -291,27 +290,26 @@
 slowpokeScenario :: IO ()
 slowpokeScenario = runTimedIO $ do
     initLogging Debug
-    (saveWorker, killWorkers) <- workersManager
-
-    usingLoggerName "server" . runTransfer . runDialog packing . fork_ $ do
+    (saveWorker, killWorkers) <- newNode narrator workersManager
+
+    newNode "server" . fork_ $ do
         wait (for 3 sec)
         saveWorker $ listen (AtPort 1234)
             [ Listener $ \Ping -> logDebug "Got Ping!"
             ]
 
-    usingLoggerName "client" . runTransferS settings . runDialog packing . fork_ $ do
+    newNode "client" . fork_ $ do
         wait (for 100 ms)
         replicateM_ 3 $ send (localhost, 1234) Ping
 
     wait (till finish)
-    killWorkers
+    newNode narrator killWorkers
     wait (for 100 ms)
   where
     finish :: Second
     finish = 5
 
-    packing :: BinaryP
-    packing = BinaryP
+    newNode name = usingLoggerName name . runTransferS settings . runDialog BinaryP
 
     settings = transferSettings
         { _reconnectPolicy = \failsInRow -> return $
@@ -321,37 +319,35 @@
 closingServerScenario :: IO ()
 closingServerScenario = runTimedIO $ do
     initLogging Debug
-    (saveWorker, killWorkers) <- workersManager
-
-    usingLoggerName "server" . runTransfer . runDialog packing . fork_ $ do
+    (saveWorker, killWorkers) <- newNode narrator workersManager
+
+    newNode "server" . fork_ $
         saveWorker $ listen (AtPort 1234) []
 
     wait (for 100 ms)
 
-    usingLoggerName "client" . runTransfer . runDialog packing $ do
+    newNode "client" $
         replicateM_ 3 $ do
             closer <- listen (AtConnTo (localhost, 1234)) []
             wait (for 500 ms)
-            liftIO closer
+            closer
 
     wait (till finish)
-    killWorkers
+    newNode narrator killWorkers
     wait (for 100 ms)
   where
     finish :: Second
     finish = 3
 
-    packing :: BinaryP
-    packing = BinaryP
-
-
-workersManager :: (MonadIO m, MonadIO m1, MonadIO m2)
-               => m (m1 (IO ()) -> m1 (), m2 ())
+    newNode name = usingLoggerName name . runTransfer . runDialog BinaryP
+
+
+workersManager :: MonadIO m => m (m (m ()) -> m (), m ())
 workersManager = do
     t <- liftIO . atomically $ newTVar []
     let saveWorker action = do
             closer <- action
             liftIO . atomically $ modifyTVar t (closer:)
-        killWorkers = liftIO $ sequence_ =<< atomically (readTVar t)
+        killWorkers = sequence_ =<< liftIO (atomically $ readTVar t)
 
     return (saveWorker, killWorkers)