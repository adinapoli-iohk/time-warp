--- conflicted
+++ resolved
@@ -138,35 +138,20 @@
 
 -- | Starts server.
 listen :: (Unpackable p (HeaderNNameData Empty), Unpackable p (HeaderNRawData Empty),
-<<<<<<< HEAD
-           MonadListener m, MonadDialog p m)
-       => Binding -> [Listener p m] -> m (IO ())
-=======
-           MonadListener m, MonadDialog p m, MonadMask m, WithNamedLogger m)
+           MonadListener m, MonadDialog p m, MonadMask m)
        => Binding -> [Listener p m] -> m (m ())
->>>>>>> 157ae013
 listen binding listeners =
     packingType >>= \p -> listenP p binding listeners
 
 listenH :: (Unpackable p (HeaderNNameData h), Unpackable p (HeaderNRawData h),
-<<<<<<< HEAD
-            MonadListener m, MonadDialog p m)
-        => Binding -> [ListenerH p h m] -> m (IO ())
-=======
-            MonadListener m, MonadDialog p m, MonadMask m, WithNamedLogger m)
+            MonadListener m, MonadDialog p m, MonadMask m)
         => Binding -> [ListenerH p h m] -> m (m ())
->>>>>>> 157ae013
 listenH binding listeners =
     packingType >>= \p -> listenHP p binding listeners
 
 listenR :: (Unpackable p (HeaderNNameData h), Unpackable p (HeaderNRawData h),
-<<<<<<< HEAD
-            MonadListener m, MonadDialog p m)
-        => Binding -> [ListenerH p h m] -> ListenerR h m -> m (IO ())
-=======
-            MonadListener m, MonadDialog p m, MonadMask m, WithNamedLogger m)
+            MonadListener m, MonadDialog p m, MonadMask m)
         => Binding -> [ListenerH p h m] -> ListenerR h m -> m (m ())
->>>>>>> 157ae013
 listenR binding listeners rawListener =
     packingType >>= \p -> listenRP p binding listeners rawListener
 
@@ -181,10 +166,7 @@
 
 sendHP :: (Packable p (HeaderNContentData h r), MonadTransfer m, MonadThrow m)
       => p -> NetworkAddress -> h -> r -> m ()
-sendHP packing addr h msg = do
---    commLog . logDebug $
---        sformat ("Sending to "%shown%" "%shown) addr (messageName $ proxyOf r)
-    sendRaw addr $
+sendHP packing addr h msg = sendRaw addr $
         yield (HeaderNContentData h msg) =$= packMsg packing
 
 sendRP :: (Packable p (HeaderNRawData h), MonadTransfer m, MonadThrow m)
@@ -215,13 +197,8 @@
 
 -- | Starts server.
 listenP :: (Unpackable p (HeaderNNameData Empty), Unpackable p (HeaderNRawData Empty),
-<<<<<<< HEAD
-            MonadListener m)
-        => p -> Binding -> [Listener p m] -> m (IO ())
-=======
-            MonadListener m, MonadMask m, WithNamedLogger m)
+            MonadListener m, MonadMask m)
         => p -> Binding -> [Listener p m] -> m (m ())
->>>>>>> 157ae013
 listenP packing binding listeners = listenHP packing binding $ convert <$> listeners
   where
     convert :: Listener p m -> ListenerH p Empty m
@@ -229,25 +206,15 @@
     second (Empty, r) = r
 
 listenHP :: (Unpackable p (HeaderNNameData h), Unpackable p (HeaderNRawData h),
-<<<<<<< HEAD
-             MonadListener m)
-         => p -> Binding -> [ListenerH p h m] -> m (IO ())
-=======
-             MonadListener m, MonadMask m, WithNamedLogger m)
+             MonadListener m, MonadMask m)
          => p -> Binding -> [ListenerH p h m] -> m (m ())
->>>>>>> 157ae013
 listenHP packing binding listeners =
     listenRP packing binding listeners (const $ return True)
 
 
 listenRP :: (Unpackable p (HeaderNNameData h), Unpackable p (HeaderNRawData h),
-<<<<<<< HEAD
-             MonadListener m)
-         => p -> Binding -> [ListenerH p h m] -> ListenerR h m -> m (IO ())
-=======
-             MonadListener m, MonadMask m, WithNamedLogger m)
+             MonadListener m, MonadMask m)
          => p -> Binding -> [ListenerH p h m] -> ListenerR h m -> m (m ())
->>>>>>> 157ae013
 listenRP packing binding listeners rawListener = listenRaw binding loop
   where
     loop = do
@@ -267,7 +234,8 @@
         nameM <- selector header
         case nameM of
             Nothing ->
-                lift . commLog . logWarning $ "Unexpected end of incoming message"
+                lift . commLog . logWarning $
+                    sformat "Unexpected end of incoming message"
                 -- TODO: throw!
             Just (name, Nothing) -> do
                 lift . commLog . logWarning $
@@ -299,9 +267,9 @@
         return False
 
     invokeListenerSafe name = handleAll $
-        commLog . logError . sformat ("Uncaught error in listener "%stext%": "%shown) name
-
-chooseListener :: (MonadListener m, Unpackable p (HeaderNNameData h), MonadMask m, WithNamedLogger m)
+        commLog . logError . sformat ("Uncaught error in listener "%shown%": "%shown) name
+
+chooseListener :: (MonadListener m, Unpackable p (HeaderNNameData h), MonadMask m)
                => p -> h -> (l m -> MessageName) -> [l m]
                -> Consumer ByteString (ResponseT m) (Maybe (MessageName, Maybe (l m)))
 chooseListener packing h getName listeners = do
@@ -377,7 +345,7 @@
 instance MonadTransfer m => MonadTransfer (Dialog p m) where
     sendRaw addr req = Dialog ask >>= \ctx -> lift $ sendRaw addr (hoist (runDialog ctx) req)
     listenRaw binding sink =
-        Dialog $ listenRaw binding $ hoistRespCond getDialog sink
+        fmap Dialog $ Dialog $ listenRaw binding $ hoistRespCond getDialog sink
     close = lift . close
 
 instance MonadTransfer m => MonadDialog p (Dialog p m) where
